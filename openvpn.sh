--- conflicted
+++ resolved
@@ -626,19 +626,13 @@
 
 		# Behind NAT, we'll default to the publicly reachable IPv4/IPv6.
 		if [[ $IPV6_SUPPORT == "y" ]]; then
-<<<<<<< HEAD
+
 			if ! PUBLIC_IP=$(curl -f --retry 5 --retry-connrefused https://ipv4.icanhazip.com); then
 				PUBLIC_IP=$(dig -6 TXT +short o-o.myaddr.l.google.com @ns1.google.com | tr -d '"')
 			fi
 		else
 			if ! PUBLIC_IP=$(curl -f --retry 5 --retry-connrefused -4 https://ipv4.icanhazip.com); then
-=======
-			if ! PUBLIC_IP=$(curl -f --retry 5 --retry-connrefused https://api.seeip.org); then
-				PUBLIC_IP=$(dig -6 TXT +short o-o.myaddr.l.google.com @ns1.google.com | tr -d '"')
-			fi
-		else
-			if ! PUBLIC_IP=$(curl -f --retry 5 --retry-connrefused -4 https://api.seeip.org); then
->>>>>>> c0f986cc
+
 				PUBLIC_IP=$(dig -4 TXT +short o-o.myaddr.l.google.com @ns1.google.com | tr -d '"')
 			fi
 		fi
